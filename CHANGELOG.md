--- conflicted
+++ resolved
@@ -10,10 +10,6 @@
 - Added compatibility test for Darglint with flake8-docstrings and
   flake8-rst-docstrings.
 
-<<<<<<< HEAD
-
-=======
->>>>>>> b0bcbb40
 ## [1.1.0] - 2019-10-19
 
 ### Added
