--- conflicted
+++ resolved
@@ -47,11 +47,7 @@
   error source when examining the function.  This was due to named exception
   handlers being handled differently from other exceptions.  (The name had
   to be stored in case a user did something like `raise err`.)
-<<<<<<< HEAD
-- Removed variables section from numpy's supported sections.  Thanks to @skarzi
-=======
 - Remove variables section from the numpy supported sections.  Thanks to @skarzi
->>>>>>> a2394b2c
   for the pull request!
 
 ## [1.5.5]
