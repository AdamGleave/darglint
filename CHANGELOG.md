--- conflicted
+++ resolved
@@ -3,8 +3,6 @@
 The format is based on [Keep a Changelog](http://keepachangelog.com/en/1.0.0/)
 and this project adheres to [Semantic Versioning](http://semver.org/spec/v2.0.0.html).
 
-<<<<<<< HEAD
-=======
 ## [1.5.6]
 
 ### Added
@@ -43,7 +41,6 @@
    handlers being handled differently from other exceptions.  (The name had
    to be stored in case a user did something like `raise err`.)
 
->>>>>>> 3edb7ed8
 ## [1.5.5]
 
 ### Fixed
