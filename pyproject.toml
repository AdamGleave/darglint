--- conflicted
+++ resolved
@@ -1,10 +1,6 @@
 [tool.poetry]
 name = "darglint"
-<<<<<<< HEAD
-version = "1.5.5"
-=======
 version = "1.5.6"
->>>>>>> 3edb7ed8
 description = "A utility for ensuring Google-style docstrings stay up to date with the source code."
 authors = ["terrencepreilly <terrencepreilly@gmail.com>"]
 license = "MIT"
