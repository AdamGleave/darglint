from collections import defaultdict
from typing import (  # noqa
    Callable,
    Dict,
    Iterable,
    List,
    Optional,
    Set,
    Tuple,
    Union,
)

from .base import (
    BaseDocstring,
    DocstringStyle,
    Sections,
)
from ..parse.cyk import (
    CykNode,
)
from ..parse.identifiers import (
    Identifier,
)
from ..parse.sphinx import (
    parse,
)
from ..lex import (
    lex,
    condense,
)
<<<<<<< HEAD
=======
from ..config import (
    Strictness,
)
from ..lex import lex
from ..peaker import Peaker
>>>>>>> c10d9d6d


class Docstring(BaseDocstring):
    """The docstring class interprets the AST of a docstring."""

    def __init__(self, root, style=DocstringStyle.SPHINX):
        # type: (Union[CykNode, str], DocstringStyle) -> None
        """Create a new docstring from the AST.

        Args:
            root: The root of the AST, or the docstring
                (as a string.)  If it is a string, the
                string will be parsed.
            style: The docstring style.  Discarded, since this
                docstring always represents the Sphinx style.

        """
        if isinstance(root, CykNode):
            self.root = root
        else:
            self.root = parse(condense(lex(root)))
        self._lookup = self._discover()

    def _discover(self):
        # type: () -> Dict[str, List[CykNode]]
        """Walk the tree, finding all non-terminal nodes.

        Returns:
            A lookup table for compound Nodes by their NodeType.

        """
        lookup = defaultdict(
            lambda: list()
        )  # type: Dict[str, List[CykNode]]
        for node in self.root.in_order_traverse():
            lookup[node.symbol].append(node)
            for annotation in node.annotations:
                if issubclass(annotation, Identifier):
                    lookup[annotation.key].append(node)
        return lookup

    def get_section(self, section):
        # type: (Sections) -> Optional[str]
        nodes = []  # type: Optional[List[CykNode]]

        if section == Sections.SHORT_DESCRIPTION:
            nodes = self._lookup.get('short-description', None)
        elif section == Sections.LONG_DESCRIPTION:
            nodes = self._lookup.get('long-description', None)
        elif section == Sections.ARGUMENTS_SECTION:
            nodes = self._lookup.get('arguments-section', None)
        elif section == Sections.RAISES_SECTION:
            nodes = self._lookup.get('raises-section', None)
        elif section == Sections.YIELDS_SECTION:
            nodes = self._lookup.get('yields-section', None)
        elif section == Sections.RETURNS_SECTION:
            nodes = self._lookup.get('returns-section', None)
        elif section == Sections.VARIABLES_SECTION:
            nodes = self._lookup.get('variables-section', None)
        elif section == Sections.NOQAS:
            nodes = self._lookup.get('noqa', None)
        else:
            raise Exception(
                'Unsupported section type, {}'.format(section)
            )

        if not nodes:
            return None

        return_value = ''
        for node in nodes:
            return_value += '\n\n' + node.reconstruct_string()

        return return_value.strip() or None

    def _get_argument_type_lookup(self):
        # type: () -> Dict[str, Optional[str]]
        ret = dict()  # type: Dict[str, Optional[str]]
        for section in self._lookup['arguments-section']:
            assert section.lchild
            argument = section.lchild.first_instance('word')
            if argument and argument.value:
                ret[argument.value.value] = None
        for argtype in self._lookup['argument-type-section']:
            if argtype.lchild:
                word = argtype.lchild.first_instance('word')
                if word:
                    argument_type = None
                    if argtype.rchild:
                        argument_type = (
                            argtype.rchild.reconstruct_string().strip()
                        )
                    assert word.value
                    ret[word.value.value] = argument_type or None
        return ret

    def _get_raises_type(self):
        # type: () -> List[Optional[str]]
        ret = list()  # type: List[Optional[str]]
        for section in self._lookup['raises-section']:
            assert section.lchild
            exception = section.lchild.first_instance('word')
            if exception and exception.value:
                ret.append(exception.value.value)
            else:
                ret.append(None)
        return ret

    def _get_variable_type_lookup(self):
        # type: () -> Dict[str, Optional[str]]
        ret = defaultdict()  # type: Dict[str, Optional[str]]
        for section in self._lookup['variables-section']:
            assert section.lchild
            variable = section.lchild.first_instance('word')
            if variable and variable.value:
                ret[variable.value.value] = None
        for section in self._lookup['variable-type-section']:
            assert section.lchild
            variable = section.lchild.first_instance('word')
            if variable and variable.value:
                assert section.rchild
                vartype = section.rchild.reconstruct_string().strip()
                ret[variable.value.value] = vartype
        return ret

    def _get_return_type(self):
        # type: () -> Optional[str]
        if 'return-type-section' not in self._lookup:
            return None
        return_type_section = self._lookup['return-type-section'][0]
        assert return_type_section.rchild
        return return_type_section.rchild.reconstruct_string().strip()

    def _get_yield_type(self):
        # type: () -> Optional[str]
        if 'yield-type-section' not in self._lookup:
            return None
        yield_type_section = self._lookup['yield-type-section'][0]
        assert yield_type_section.rchild
        return yield_type_section.rchild.reconstruct_string().strip()

    def _sorted_values(self, lookup):
        # type: (Dict[str, Optional[str]]) -> List[Optional[str]]
        return [lookup[key] for key in sorted(lookup.keys())]

    def _sorted_keys(self, lookup):
        return sorted(lookup.keys())

    def get_types(self, section):
        # type: (Sections) -> Optional[Union[str, List[Optional[str]]]]
        if section == Sections.ARGUMENTS_SECTION:
            if 'arguments-section' not in self._lookup:
                return None
            return (
                self._sorted_values(self._get_argument_type_lookup())
                or None
            )
        elif section == Sections.VARIABLES_SECTION:
            if 'variables-section' not in self._lookup:
                return None
            return (
                self._sorted_values(self._get_variable_type_lookup())
                or None
            )
        elif section == Sections.RETURNS_SECTION:
            return self._get_return_type() or None
        elif section == Sections.YIELDS_SECTION:
            return self._get_yield_type() or None
        else:
            raise Exception(
                'Section type {} does not have types, '.format(
                    section.name
                ) + 'or is not yet supported'
            )
        return None

    def get_items(self, section):
        # type: (Sections) -> Optional[List[str]]
        if section == Sections.ARGUMENTS_SECTION:
            return self._sorted_keys(self._get_argument_type_lookup()) or None
        elif section == Sections.RAISES_SECTION:
            return sorted(  # type: ignore
                self._get_raises_type(),
                key=lambda x: x or ''
            ) or None
        elif section == Sections.VARIABLES_SECTION:
            return self._sorted_keys(self._get_variable_type_lookup()) or None
        else:
            raise Exception(
                'Section type {} does not have items, '.format(
                    section.name
                ) + 'or is not yet supported.'
            )
        return None

    def get_noqas(self):
        # type: () -> Dict[str, List[str]]
        """Get a map of the errors ignored to their targets.

        Returns:
            A dictionary containing the errors to ignore as keys and
            a list of which targets to apply these exceptions to as
            the values.  A blank list implies a global noqa.

        """
        return {}

    def get_line_numbers(self, node_type):
        # type: (str) -> Optional[Tuple[int, int]]
        """Get the line numbers for the first instance of the given section.

        Args:
            node_type: The NodeType which we want line numbers for.
                These should be unique instances. (I.e. they should be
                in the set of compound NodeTypes which only occur
                once in a docstring. For example, "Raises" and "Args".

        Returns:
            The line numbers for the first instance of the given node type.

        """
        nodes = self._lookup[node_type]
        if nodes:
            return nodes[0].line_numbers
        return None

    def get_line_numbers_for_value(self, node_type, value):
        # type: (str, str) -> Optional[Tuple[int, int]]
        """Get the line number for a node with the given value.

        Args:
            node_type: The compound node which should contain the
                node we are searching for.
            value: The value of the node.

        Returns:
            A list of line numbers for nodes which match the
            parameters.

        """
        nodes = self._lookup[node_type]
        for node in nodes:
            for child in node.walk():
                if child.value == value and child.line_numbers:
                    return child.line_numbers
        return None

    @property
    def ignore_all(self):
        # type: () -> bool
        """Return whether we should ignore everything in the docstring.

        This happens when there is a bare noqa in the docstring, or
        there is "noqa: *" in the docstring.

        Returns:
            True if we should ignore everything, otherwise false.

        """
        return False

    def get_style_errors(self):
        # type: () -> Iterable[Tuple[Callable, Tuple[int, int]]]
        """Get any style errors annotated on the tree.

        Yields:
            Instances of DarglintErrors for style issues.

<<<<<<< HEAD
        # noqa: I302

        """
        # TODO: Implement me!
        t = []  # type: List[Tuple[Callable, Tuple[int, int]]]
        return (x for x in t)
=======
        return False

    def satisfies_strictness(self, strictness):
        # type: (Strictness) -> bool
        """Return true if the docstring has no more than the min strictness.

        Args:
            strictness: The minimum amount of strictness which should
                be present in the docstring.

        Returns:
            True if there is no more than the minimum amount of strictness.

        """
        if len(self.root.children) != 1:
            return False
        top_levels = {
            x.node_type for x in self.root.children[0].children
        }
        if strictness == Strictness.SHORT_DESCRIPTION:
            return top_levels == {NodeType.SHORT_DESCRIPTION}
        elif strictness == Strictness.LONG_DESCRIPTION:
            return top_levels in [
                {NodeType.SHORT_DESCRIPTION},
                {NodeType.SHORT_DESCRIPTION, NodeType.LONG_DESCRIPTION},
                # Shouldn't be possible, but if it is in the future, then
                # we should allow this.
                {NodeType.LONG_DESCRIPTION},
            ]
        else:
            # We don't need to check FULL_DESCRIPTION because it's the
            # same situation as when strictness is not satisfied.
            return False
>>>>>>> c10d9d6d
<|MERGE_RESOLUTION|>--- conflicted
+++ resolved
@@ -28,14 +28,9 @@
     lex,
     condense,
 )
-<<<<<<< HEAD
-=======
 from ..config import (
     Strictness,
 )
-from ..lex import lex
-from ..peaker import Peaker
->>>>>>> c10d9d6d
 
 
 class Docstring(BaseDocstring):
@@ -304,15 +299,12 @@
         Yields:
             Instances of DarglintErrors for style issues.
 
-<<<<<<< HEAD
         # noqa: I302
 
         """
         # TODO: Implement me!
         t = []  # type: List[Tuple[Callable, Tuple[int, int]]]
         return (x for x in t)
-=======
-        return False
 
     def satisfies_strictness(self, strictness):
         # type: (Strictness) -> bool
@@ -326,23 +318,19 @@
             True if there is no more than the minimum amount of strictness.
 
         """
-        if len(self.root.children) != 1:
-            return False
-        top_levels = {
-            x.node_type for x in self.root.children[0].children
+        sections = {
+            section for section in Sections
+            if self.get_section(section)
         }
         if strictness == Strictness.SHORT_DESCRIPTION:
-            return top_levels == {NodeType.SHORT_DESCRIPTION}
+            return sections == {Sections.SHORT_DESCRIPTION}
         elif strictness == Strictness.LONG_DESCRIPTION:
-            return top_levels in [
-                {NodeType.SHORT_DESCRIPTION},
-                {NodeType.SHORT_DESCRIPTION, NodeType.LONG_DESCRIPTION},
+            return sections in [
+                {Sections.SHORT_DESCRIPTION},
                 # Shouldn't be possible, but if it is in the future, then
                 # we should allow this.
-                {NodeType.LONG_DESCRIPTION},
+                {Sections.LONG_DESCRIPTION},
+                {Sections.SHORT_DESCRIPTION, Sections.LONG_DESCRIPTION},
             ]
         else:
-            # We don't need to check FULL_DESCRIPTION because it's the
-            # same situation as when strictness is not satisfied.
-            return False
->>>>>>> c10d9d6d
+            return False