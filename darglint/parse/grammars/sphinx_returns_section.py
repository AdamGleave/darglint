<<<<<<< HEAD
# Generated on 2020-02-03 11:15:24.165579
=======
# Generated on 2020-02-04 09:22:13.224953
>>>>>>> 5460c366

from darglint.parse.grammar import (
    BaseGrammar,
    P,
)

from darglint.token import (
    TokenType,
)

from darglint.parse.identifiers import (
    NoqaIdentifier,
)

class ReturnsGrammar(BaseGrammar):
    productions = [
        P("returns-section", ([], "rethead", "returns-section1", 0)),
<<<<<<< HEAD
        P("rethead", ([], "colon", "rethead0", 0), ([], "colon", "rethead1", 0)),
        P("return-type-section", (TokenType.COLON, 0), (TokenType.HASH, 0), (TokenType.INDENT, 0), (TokenType.LPAREN, 0), (TokenType.RPAREN, 0), (TokenType.WORD, 0), (TokenType.RAISES, 0), (TokenType.ARGUMENTS, 0), (TokenType.ARGUMENT_TYPE, 0), (TokenType.RETURNS, 0), (TokenType.RETURN_TYPE, 0), (TokenType.YIELDS, 0), (TokenType.YIELD_TYPE, 0), (TokenType.VARIABLES, 0), (TokenType.VARIABLE_TYPE, 0), (TokenType.NOQA, 0), (TokenType.OTHER, 0), (TokenType.RECEIVES, 0), (TokenType.WARNS, 0), (TokenType.HEADER, 0)),
        P("retbody", ([], "line", "block-indented", 0), ([], "word", "line", 0), ([], "word", "noqa-maybe", 0), ([NoqaIdentifier], "hash", "noqa", 0), ([NoqaIdentifier], "noqa-head", "noqa-statement1", 0), (TokenType.INDENT, 0), (TokenType.COLON, 0), (TokenType.HASH, 0), (TokenType.LPAREN, 0), (TokenType.RPAREN, 0), (TokenType.WORD, 0), (TokenType.RAISES, 0), (TokenType.ARGUMENTS, 0), (TokenType.ARGUMENT_TYPE, 0), (TokenType.RETURNS, 0), (TokenType.RETURN_TYPE, 0), (TokenType.YIELDS, 0), (TokenType.YIELD_TYPE, 0), (TokenType.VARIABLES, 0), (TokenType.VARIABLE_TYPE, 0), (TokenType.NOQA, 0), (TokenType.OTHER, 0), (TokenType.RECEIVES, 0), (TokenType.WARNS, 0), (TokenType.HEADER, 0)),
=======
        P("rethead", ([], "colon", "rethead0", 0)),
        P("retbody", ([], "line", "block-indented", 0), ([], "word", "line", 0), ([], "word", "noqa-maybe", 0), ([NoqaIdentifier], "hash", "noqa", 0), ([NoqaIdentifier], "noqa-head", "noqa-statement1", 0), (TokenType.INDENT, 0), (TokenType.COLON, 0), (TokenType.HASH, 0), (TokenType.LPAREN, 0), (TokenType.RPAREN, 0), (TokenType.WORD, 0), (TokenType.RAISES, 0), (TokenType.ARGUMENTS, 0), (TokenType.ARGUMENT_TYPE, 0), (TokenType.RETURNS, 0), (TokenType.RETURN_TYPE, 0), (TokenType.YIELDS, 0), (TokenType.YIELD_TYPE, 0), (TokenType.VARIABLES, 0), (TokenType.VARIABLE_TYPE, 0), (TokenType.NOQA, 0)),
>>>>>>> 5460c366
        P("block-indented", ([], "paragraph-indented", "block-indented0", 0), ([], "indented", "paragraph-indented0", 0), ([], "indented", "line", 0)),
        P("paragraph-indented", ([], "indented", "paragraph-indented0", 0), ([], "indented", "line", 0)),
        P("indented", ([], "indent", "indents", 0), (TokenType.INDENT, 0)),
        P("line", ([], "word", "line", 0), ([], "word", "noqa-maybe", 0), ([NoqaIdentifier], "hash", "noqa", 0), ([NoqaIdentifier], "noqa-head", "noqa-statement1", 0), (TokenType.INDENT, 0), (TokenType.COLON, 0), (TokenType.HASH, 0), (TokenType.LPAREN, 0), (TokenType.RPAREN, 0), (TokenType.WORD, 0), (TokenType.RAISES, 0), (TokenType.ARGUMENTS, 0), (TokenType.ARGUMENT_TYPE, 0), (TokenType.RETURNS, 0), (TokenType.RETURN_TYPE, 0), (TokenType.YIELDS, 0), (TokenType.YIELD_TYPE, 0), (TokenType.VARIABLES, 0), (TokenType.VARIABLE_TYPE, 0), (TokenType.NOQA, 0), (TokenType.OTHER, 0), (TokenType.RECEIVES, 0), (TokenType.WARNS, 0), (TokenType.HEADER, 0)),
        P("indents", ([], "indent", "indents", 0), (TokenType.INDENT, 0)),
        P("split", ([], "newline", "split0", 0)),
        P("newlines", ([], "newline", "newlines", 0), (TokenType.NEWLINE, 0)),
        P("word", (TokenType.COLON, 0), (TokenType.HASH, 0), (TokenType.INDENT, 0), (TokenType.LPAREN, 0), (TokenType.RPAREN, 0), (TokenType.WORD, 0), (TokenType.RAISES, 0), (TokenType.ARGUMENTS, 0), (TokenType.ARGUMENT_TYPE, 0), (TokenType.RETURNS, 0), (TokenType.RETURN_TYPE, 0), (TokenType.YIELDS, 0), (TokenType.YIELD_TYPE, 0), (TokenType.VARIABLES, 0), (TokenType.VARIABLE_TYPE, 0), (TokenType.NOQA, 0), (TokenType.OTHER, 0), (TokenType.RECEIVES, 0), (TokenType.WARNS, 0), (TokenType.HEADER, 0)),
        P("colon", (TokenType.COLON, 0)),
        P("hash", (TokenType.HASH, 0)),
        P("indent", (TokenType.INDENT, 0)),
        P("newline", (TokenType.NEWLINE, 0)),
        P("returns", (TokenType.RETURNS, 0)),
        P("noqa", (TokenType.NOQA, 0)),
        P("noqa-maybe", ([NoqaIdentifier], "hash", "noqa", 0), ([NoqaIdentifier], "noqa-head", "noqa-statement1", 0)),
        P("noqa-head", ([], "hash", "noqa", 0)),
        P("words", ([], "word", "words", 0), (TokenType.COLON, 0), (TokenType.HASH, 0), (TokenType.INDENT, 0), (TokenType.LPAREN, 0), (TokenType.RPAREN, 0), (TokenType.WORD, 0), (TokenType.RAISES, 0), (TokenType.ARGUMENTS, 0), (TokenType.ARGUMENT_TYPE, 0), (TokenType.RETURNS, 0), (TokenType.RETURN_TYPE, 0), (TokenType.YIELDS, 0), (TokenType.YIELD_TYPE, 0), (TokenType.VARIABLES, 0), (TokenType.VARIABLE_TYPE, 0), (TokenType.NOQA, 0), (TokenType.OTHER, 0), (TokenType.RECEIVES, 0), (TokenType.WARNS, 0), (TokenType.HEADER, 0)),
        P("returns-section1", ([], "retbody", "newlines", 0), ([], "line", "block-indented", 0), ([], "word", "line", 0), ([], "word", "noqa-maybe", 0), ([NoqaIdentifier], "hash", "noqa", 0), ([NoqaIdentifier], "noqa-head", "noqa-statement1", 0), (TokenType.INDENT, 0), (TokenType.COLON, 0), (TokenType.HASH, 0), (TokenType.LPAREN, 0), (TokenType.RPAREN, 0), (TokenType.WORD, 0), (TokenType.RAISES, 0), (TokenType.ARGUMENTS, 0), (TokenType.ARGUMENT_TYPE, 0), (TokenType.RETURNS, 0), (TokenType.RETURN_TYPE, 0), (TokenType.YIELDS, 0), (TokenType.YIELD_TYPE, 0), (TokenType.VARIABLES, 0), (TokenType.VARIABLE_TYPE, 0), (TokenType.NOQA, 0), (TokenType.OTHER, 0), (TokenType.RECEIVES, 0), (TokenType.WARNS, 0), (TokenType.HEADER, 0)),
        P("rethead0", ([], "returns", "colon", 0)),
        P("block-indented0", ([], "split", "block-indented", 0)),
        P("paragraph-indented0", ([], "line", "paragraph-indented1", 0)),
        P("paragraph-indented1", ([], "newline", "paragraph-indented", 0)),
        P("split0", ([], "newline", "newlines", 0), (TokenType.NEWLINE, 0)),
        P("noqa-statement1", ([], "colon", "words", 0)),
    ]
    start = "returns-section"<|MERGE_RESOLUTION|>--- conflicted
+++ resolved
@@ -1,8 +1,4 @@
-<<<<<<< HEAD
-# Generated on 2020-02-03 11:15:24.165579
-=======
-# Generated on 2020-02-04 09:22:13.224953
->>>>>>> 5460c366
+# Generated on 2020-02-13 15:20:53.357995
 
 from darglint.parse.grammar import (
     BaseGrammar,
@@ -20,14 +16,8 @@
 class ReturnsGrammar(BaseGrammar):
     productions = [
         P("returns-section", ([], "rethead", "returns-section1", 0)),
-<<<<<<< HEAD
-        P("rethead", ([], "colon", "rethead0", 0), ([], "colon", "rethead1", 0)),
-        P("return-type-section", (TokenType.COLON, 0), (TokenType.HASH, 0), (TokenType.INDENT, 0), (TokenType.LPAREN, 0), (TokenType.RPAREN, 0), (TokenType.WORD, 0), (TokenType.RAISES, 0), (TokenType.ARGUMENTS, 0), (TokenType.ARGUMENT_TYPE, 0), (TokenType.RETURNS, 0), (TokenType.RETURN_TYPE, 0), (TokenType.YIELDS, 0), (TokenType.YIELD_TYPE, 0), (TokenType.VARIABLES, 0), (TokenType.VARIABLE_TYPE, 0), (TokenType.NOQA, 0), (TokenType.OTHER, 0), (TokenType.RECEIVES, 0), (TokenType.WARNS, 0), (TokenType.HEADER, 0)),
+        P("rethead", ([], "colon", "rethead0", 0)),
         P("retbody", ([], "line", "block-indented", 0), ([], "word", "line", 0), ([], "word", "noqa-maybe", 0), ([NoqaIdentifier], "hash", "noqa", 0), ([NoqaIdentifier], "noqa-head", "noqa-statement1", 0), (TokenType.INDENT, 0), (TokenType.COLON, 0), (TokenType.HASH, 0), (TokenType.LPAREN, 0), (TokenType.RPAREN, 0), (TokenType.WORD, 0), (TokenType.RAISES, 0), (TokenType.ARGUMENTS, 0), (TokenType.ARGUMENT_TYPE, 0), (TokenType.RETURNS, 0), (TokenType.RETURN_TYPE, 0), (TokenType.YIELDS, 0), (TokenType.YIELD_TYPE, 0), (TokenType.VARIABLES, 0), (TokenType.VARIABLE_TYPE, 0), (TokenType.NOQA, 0), (TokenType.OTHER, 0), (TokenType.RECEIVES, 0), (TokenType.WARNS, 0), (TokenType.HEADER, 0)),
-=======
-        P("rethead", ([], "colon", "rethead0", 0)),
-        P("retbody", ([], "line", "block-indented", 0), ([], "word", "line", 0), ([], "word", "noqa-maybe", 0), ([NoqaIdentifier], "hash", "noqa", 0), ([NoqaIdentifier], "noqa-head", "noqa-statement1", 0), (TokenType.INDENT, 0), (TokenType.COLON, 0), (TokenType.HASH, 0), (TokenType.LPAREN, 0), (TokenType.RPAREN, 0), (TokenType.WORD, 0), (TokenType.RAISES, 0), (TokenType.ARGUMENTS, 0), (TokenType.ARGUMENT_TYPE, 0), (TokenType.RETURNS, 0), (TokenType.RETURN_TYPE, 0), (TokenType.YIELDS, 0), (TokenType.YIELD_TYPE, 0), (TokenType.VARIABLES, 0), (TokenType.VARIABLE_TYPE, 0), (TokenType.NOQA, 0)),
->>>>>>> 5460c366
         P("block-indented", ([], "paragraph-indented", "block-indented0", 0), ([], "indented", "paragraph-indented0", 0), ([], "indented", "line", 0)),
         P("paragraph-indented", ([], "indented", "paragraph-indented0", 0), ([], "indented", "line", 0)),
         P("indented", ([], "indent", "indents", 0), (TokenType.INDENT, 0)),
