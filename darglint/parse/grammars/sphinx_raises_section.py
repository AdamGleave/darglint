# Generated on 2020-03-08 11:23:24.498926

from darglint.parse.grammar import (
    BaseGrammar,
    P,
)

from darglint.token import (
    TokenType,
)

from darglint.parse.identifiers import (
    NoqaIdentifier,
)

from darglint.errors import (
    EmptyDescriptionError,
)

class RaisesGrammar(BaseGrammar):
    productions = [
<<<<<<< HEAD
        P("raises-section", ([], "rhead", "raises-section1", 0), ([], "rhead", "raises-section2", 0), ([], "rhead-no-follow", "newlines", 0), ([EmptyDescriptionError], "colon", "rhead-no-follow1", 0)),
        P("rhead", ([], "colon", "rhead0", 0)),
        P("rhead-no-follow", ([EmptyDescriptionError], "colon", "rhead-no-follow1", 0)),
        P("item-body", ([], "line", "item-body0", 0), ([], "line", "item-body1", 0), ([], "line", "item-body2", 0), ([], "word", "line", 0), ([], "word", "noqa-maybe", 0), ([NoqaIdentifier], "hash", "noqa", 0), ([NoqaIdentifier], "noqa-head", "noqa-statement1", 0), (TokenType.INDENT, 0), (TokenType.COLON, 0), (TokenType.HASH, 0), (TokenType.LPAREN, 0), (TokenType.RPAREN, 0), (TokenType.WORD, 0), (TokenType.RAISES, 0), (TokenType.ARGUMENTS, 0), (TokenType.ARGUMENT_TYPE, 0), (TokenType.RETURNS, 0), (TokenType.RETURN_TYPE, 0), (TokenType.YIELDS, 0), (TokenType.YIELD_TYPE, 0), (TokenType.VARIABLES, 0), (TokenType.VARIABLE_TYPE, 0), (TokenType.NOQA, 0), (TokenType.OTHER, 0), (TokenType.RECEIVES, 0), (TokenType.WARNS, 0), (TokenType.SEE, 0), (TokenType.ALSO, 0), (TokenType.NOTES, 0), (TokenType.EXAMPLES, 0), (TokenType.REFERENCES, 0), (TokenType.HEADER, 0)),
        P("blanks", ([], "newline", "split0", 0), ([], "newline", "split-indented0", 0), (TokenType.NEWLINE, 0)),
        P("block-indented", ([], "paragraph-indented", "block-indented0", 0), ([], "paragraph-indented", "block-indented1", 0), ([], "indented", "paragraph-indented0", 0), ([], "indented", "line", 0)),
        P("split-indented", ([], "newline", "split-indented0", 0), (TokenType.NEWLINE, 0)),
=======
        P("raises-section", ([], "rhead", "rbody", 0)),
        P("rhead", ([], "colon", "rhead0", 0), ([], "colon", "rhead3", 0)),
        P("rbody", ([], "line", "newlines", 0), ([], "line", "rbody0", 0), ([], "word", "line", 0), ([], "word", "noqa-maybe", 0), ([NoqaIdentifier], "hash", "noqa", 0), ([NoqaIdentifier], "noqa-head", "noqa-statement1", 0), (TokenType.INDENT, 0), (TokenType.COLON, 0), (TokenType.HASH, 0), (TokenType.LPAREN, 0), (TokenType.RPAREN, 0), (TokenType.WORD, 0), (TokenType.RAISES, 0), (TokenType.ARGUMENTS, 0), (TokenType.ARGUMENT_TYPE, 0), (TokenType.RETURNS, 0), (TokenType.RETURN_TYPE, 0), (TokenType.YIELDS, 0), (TokenType.YIELD_TYPE, 0), (TokenType.VARIABLES, 0), (TokenType.VARIABLE_TYPE, 0), (TokenType.NOQA, 0)),
        P("block-indented", ([], "paragraph-indented", "block-indented0", 0), ([], "indented", "paragraph-indented0", 0), ([], "indented", "line", 0)),
>>>>>>> 401a154f
        P("paragraph-indented", ([], "indented", "paragraph-indented0", 0), ([], "indented", "line", 0)),
        P("indented", ([], "indent", "indents", 0), (TokenType.INDENT, 0)),
        P("line", ([], "word", "line", 0), ([], "word", "noqa-maybe", 0), ([NoqaIdentifier], "hash", "noqa", 0), ([NoqaIdentifier], "noqa-head", "noqa-statement1", 0), (TokenType.INDENT, 0), (TokenType.COLON, 0), (TokenType.HASH, 0), (TokenType.LPAREN, 0), (TokenType.RPAREN, 0), (TokenType.WORD, 0), (TokenType.RAISES, 0), (TokenType.ARGUMENTS, 0), (TokenType.ARGUMENT_TYPE, 0), (TokenType.RETURNS, 0), (TokenType.RETURN_TYPE, 0), (TokenType.YIELDS, 0), (TokenType.YIELD_TYPE, 0), (TokenType.VARIABLES, 0), (TokenType.VARIABLE_TYPE, 0), (TokenType.NOQA, 0), (TokenType.OTHER, 0), (TokenType.RECEIVES, 0), (TokenType.WARNS, 0), (TokenType.SEE, 0), (TokenType.ALSO, 0), (TokenType.NOTES, 0), (TokenType.EXAMPLES, 0), (TokenType.REFERENCES, 0), (TokenType.HEADER, 0)),
        P("indents", ([], "indent", "indents", 0), (TokenType.INDENT, 0)),
        P("split", ([], "newline", "split0", 0)),
        P("newlines", ([], "newline", "newlines", 0), (TokenType.NEWLINE, 0)),
<<<<<<< HEAD
        P("word", (TokenType.COLON, 0), (TokenType.HASH, 0), (TokenType.INDENT, 0), (TokenType.LPAREN, 0), (TokenType.RPAREN, 0), (TokenType.WORD, 0), (TokenType.RAISES, 0), (TokenType.ARGUMENTS, 0), (TokenType.ARGUMENT_TYPE, 0), (TokenType.RETURNS, 0), (TokenType.RETURN_TYPE, 0), (TokenType.YIELDS, 0), (TokenType.YIELD_TYPE, 0), (TokenType.VARIABLES, 0), (TokenType.VARIABLE_TYPE, 0), (TokenType.NOQA, 0), (TokenType.OTHER, 0), (TokenType.RECEIVES, 0), (TokenType.WARNS, 0), (TokenType.SEE, 0), (TokenType.ALSO, 0), (TokenType.NOTES, 0), (TokenType.EXAMPLES, 0), (TokenType.REFERENCES, 0), (TokenType.HEADER, 0)),
=======
        P("word", (TokenType.COLON, 0), (TokenType.HASH, 0), (TokenType.INDENT, 0), (TokenType.LPAREN, 0), (TokenType.RPAREN, 0), (TokenType.WORD, 0), (TokenType.RAISES, 0), (TokenType.ARGUMENTS, 0), (TokenType.ARGUMENT_TYPE, 0), (TokenType.RETURNS, 0), (TokenType.RETURN_TYPE, 0), (TokenType.YIELDS, 0), (TokenType.YIELD_TYPE, 0), (TokenType.VARIABLES, 0), (TokenType.VARIABLE_TYPE, 0), (TokenType.NOQA, 0)),
        P("raises", (TokenType.RAISES, 0)),
>>>>>>> 401a154f
        P("colon", (TokenType.COLON, 0)),
        P("hash", (TokenType.HASH, 0)),
        P("indent", (TokenType.INDENT, 0)),
        P("newline", (TokenType.NEWLINE, 0)),
        P("noqa", (TokenType.NOQA, 0)),
        P("noqa-maybe", ([NoqaIdentifier], "hash", "noqa", 0), ([NoqaIdentifier], "noqa-head", "noqa-statement1", 0)),
        P("noqa-head", ([], "hash", "noqa", 0)),
        P("words", ([], "word", "words", 0), (TokenType.COLON, 0), (TokenType.HASH, 0), (TokenType.INDENT, 0), (TokenType.LPAREN, 0), (TokenType.RPAREN, 0), (TokenType.WORD, 0), (TokenType.RAISES, 0), (TokenType.ARGUMENTS, 0), (TokenType.ARGUMENT_TYPE, 0), (TokenType.RETURNS, 0), (TokenType.RETURN_TYPE, 0), (TokenType.YIELDS, 0), (TokenType.YIELD_TYPE, 0), (TokenType.VARIABLES, 0), (TokenType.VARIABLE_TYPE, 0), (TokenType.NOQA, 0), (TokenType.OTHER, 0), (TokenType.RECEIVES, 0), (TokenType.WARNS, 0), (TokenType.SEE, 0), (TokenType.ALSO, 0), (TokenType.NOTES, 0), (TokenType.EXAMPLES, 0), (TokenType.REFERENCES, 0), (TokenType.HEADER, 0)),
        P("raises-section1", ([], "item-body", "newlines", 0), ([], "line", "item-body0", 0), ([], "line", "item-body1", 0), ([], "line", "item-body2", 0), ([], "word", "line", 0), ([], "word", "noqa-maybe", 0), ([NoqaIdentifier], "hash", "noqa", 0), ([NoqaIdentifier], "noqa-head", "noqa-statement1", 0), (TokenType.INDENT, 0), (TokenType.COLON, 0), (TokenType.HASH, 0), (TokenType.LPAREN, 0), (TokenType.RPAREN, 0), (TokenType.WORD, 0), (TokenType.RAISES, 0), (TokenType.ARGUMENTS, 0), (TokenType.ARGUMENT_TYPE, 0), (TokenType.RETURNS, 0), (TokenType.RETURN_TYPE, 0), (TokenType.YIELDS, 0), (TokenType.YIELD_TYPE, 0), (TokenType.VARIABLES, 0), (TokenType.VARIABLE_TYPE, 0), (TokenType.NOQA, 0), (TokenType.OTHER, 0), (TokenType.RECEIVES, 0), (TokenType.WARNS, 0), (TokenType.SEE, 0), (TokenType.ALSO, 0), (TokenType.NOTES, 0), (TokenType.EXAMPLES, 0), (TokenType.REFERENCES, 0), (TokenType.HEADER, 0)),
        P("raises-section2", ([], "blanks", "raises-section3", 0)),
        P("raises-section3", ([], "item-body", "newlines", 0), ([], "line", "item-body0", 0), ([], "line", "item-body1", 0), ([], "line", "item-body2", 0), ([], "word", "line", 0), ([], "word", "noqa-maybe", 0), ([NoqaIdentifier], "hash", "noqa", 0), ([NoqaIdentifier], "noqa-head", "noqa-statement1", 0), (TokenType.INDENT, 0), (TokenType.COLON, 0), (TokenType.HASH, 0), (TokenType.LPAREN, 0), (TokenType.RPAREN, 0), (TokenType.WORD, 0), (TokenType.RAISES, 0), (TokenType.ARGUMENTS, 0), (TokenType.ARGUMENT_TYPE, 0), (TokenType.RETURNS, 0), (TokenType.RETURN_TYPE, 0), (TokenType.YIELDS, 0), (TokenType.YIELD_TYPE, 0), (TokenType.VARIABLES, 0), (TokenType.VARIABLE_TYPE, 0), (TokenType.NOQA, 0), (TokenType.OTHER, 0), (TokenType.RECEIVES, 0), (TokenType.WARNS, 0), (TokenType.SEE, 0), (TokenType.ALSO, 0), (TokenType.NOTES, 0), (TokenType.EXAMPLES, 0), (TokenType.REFERENCES, 0), (TokenType.HEADER, 0)),
        P("rhead0", ([], "raises", "rhead1", 0)),
<<<<<<< HEAD
        P("rhead1", ([], "word", "colon", 0)),
        P("rhead-no-follow1", ([], "raises", "rhead-no-follow2", 0)),
        P("rhead-no-follow2", ([], "word", "colon", 0)),
        P("item-body0", ([], "newline", "block-indented", 0)),
        P("item-body1", ([], "newlines", "block-indented", 0), ([], "paragraph-indented", "block-indented0", 0), ([], "paragraph-indented", "block-indented1", 0), ([], "indented", "paragraph-indented0", 0), ([], "indented", "line", 0)),
        P("item-body2", ([], "newline", "item-body3", 0)),
        P("item-body3", ([], "indent", "item-body4", 0)),
        P("item-body4", ([], "newline", "item-body5", 0)),
        P("item-body5", ([], "newlines", "block-indented", 0), ([], "paragraph-indented", "block-indented0", 0), ([], "paragraph-indented", "block-indented1", 0), ([], "indented", "paragraph-indented0", 0), ([], "indented", "line", 0)),
=======
        P("rhead1", ([], "word", "rhead2", 0)),
        P("rhead2", ([], "colon", "newlines", 0), (TokenType.COLON, 0)),
        P("rhead3", ([], "raises", "rhead4", 0)),
        P("rhead4", ([], "newline", "rhead5", 0)),
        P("rhead5", ([], "block-indented", "newlines", 0), ([], "paragraph-indented", "block-indented0", 0), ([], "indented", "paragraph-indented0", 0), ([], "indented", "line", 0)),
        P("rbody0", ([], "newline", "rbody1", 0)),
        P("rbody1", ([], "block-indented", "newlines", 0), ([], "paragraph-indented", "block-indented0", 0), ([], "indented", "paragraph-indented0", 0), ([], "indented", "line", 0)),
>>>>>>> 401a154f
        P("block-indented0", ([], "split", "block-indented", 0)),
        P("block-indented1", ([], "split-indented", "block-indented", 0)),
        P("split-indented0", ([], "indents", "newlines", 0), ([], "newline", "newlines", 0), (TokenType.NEWLINE, 0), ([], "indent", "indents", 0), (TokenType.INDENT, 0)),
        P("paragraph-indented0", ([], "line", "paragraph-indented1", 0)),
        P("paragraph-indented1", ([], "newline", "paragraph-indented", 0)),
        P("split0", ([], "newline", "newlines", 0), (TokenType.NEWLINE, 0)),
        P("noqa-statement1", ([], "colon", "words", 0)),
    ]
    start = "raises-section"<|MERGE_RESOLUTION|>--- conflicted
+++ resolved
@@ -1,4 +1,4 @@
-# Generated on 2020-03-08 11:23:24.498926
+# Generated on 2020-03-09 06:48:01.483493
 
 from darglint.parse.grammar import (
     BaseGrammar,
@@ -19,7 +19,6 @@
 
 class RaisesGrammar(BaseGrammar):
     productions = [
-<<<<<<< HEAD
         P("raises-section", ([], "rhead", "raises-section1", 0), ([], "rhead", "raises-section2", 0), ([], "rhead-no-follow", "newlines", 0), ([EmptyDescriptionError], "colon", "rhead-no-follow1", 0)),
         P("rhead", ([], "colon", "rhead0", 0)),
         P("rhead-no-follow", ([EmptyDescriptionError], "colon", "rhead-no-follow1", 0)),
@@ -27,28 +26,18 @@
         P("blanks", ([], "newline", "split0", 0), ([], "newline", "split-indented0", 0), (TokenType.NEWLINE, 0)),
         P("block-indented", ([], "paragraph-indented", "block-indented0", 0), ([], "paragraph-indented", "block-indented1", 0), ([], "indented", "paragraph-indented0", 0), ([], "indented", "line", 0)),
         P("split-indented", ([], "newline", "split-indented0", 0), (TokenType.NEWLINE, 0)),
-=======
-        P("raises-section", ([], "rhead", "rbody", 0)),
-        P("rhead", ([], "colon", "rhead0", 0), ([], "colon", "rhead3", 0)),
-        P("rbody", ([], "line", "newlines", 0), ([], "line", "rbody0", 0), ([], "word", "line", 0), ([], "word", "noqa-maybe", 0), ([NoqaIdentifier], "hash", "noqa", 0), ([NoqaIdentifier], "noqa-head", "noqa-statement1", 0), (TokenType.INDENT, 0), (TokenType.COLON, 0), (TokenType.HASH, 0), (TokenType.LPAREN, 0), (TokenType.RPAREN, 0), (TokenType.WORD, 0), (TokenType.RAISES, 0), (TokenType.ARGUMENTS, 0), (TokenType.ARGUMENT_TYPE, 0), (TokenType.RETURNS, 0), (TokenType.RETURN_TYPE, 0), (TokenType.YIELDS, 0), (TokenType.YIELD_TYPE, 0), (TokenType.VARIABLES, 0), (TokenType.VARIABLE_TYPE, 0), (TokenType.NOQA, 0)),
-        P("block-indented", ([], "paragraph-indented", "block-indented0", 0), ([], "indented", "paragraph-indented0", 0), ([], "indented", "line", 0)),
->>>>>>> 401a154f
         P("paragraph-indented", ([], "indented", "paragraph-indented0", 0), ([], "indented", "line", 0)),
         P("indented", ([], "indent", "indents", 0), (TokenType.INDENT, 0)),
         P("line", ([], "word", "line", 0), ([], "word", "noqa-maybe", 0), ([NoqaIdentifier], "hash", "noqa", 0), ([NoqaIdentifier], "noqa-head", "noqa-statement1", 0), (TokenType.INDENT, 0), (TokenType.COLON, 0), (TokenType.HASH, 0), (TokenType.LPAREN, 0), (TokenType.RPAREN, 0), (TokenType.WORD, 0), (TokenType.RAISES, 0), (TokenType.ARGUMENTS, 0), (TokenType.ARGUMENT_TYPE, 0), (TokenType.RETURNS, 0), (TokenType.RETURN_TYPE, 0), (TokenType.YIELDS, 0), (TokenType.YIELD_TYPE, 0), (TokenType.VARIABLES, 0), (TokenType.VARIABLE_TYPE, 0), (TokenType.NOQA, 0), (TokenType.OTHER, 0), (TokenType.RECEIVES, 0), (TokenType.WARNS, 0), (TokenType.SEE, 0), (TokenType.ALSO, 0), (TokenType.NOTES, 0), (TokenType.EXAMPLES, 0), (TokenType.REFERENCES, 0), (TokenType.HEADER, 0)),
         P("indents", ([], "indent", "indents", 0), (TokenType.INDENT, 0)),
         P("split", ([], "newline", "split0", 0)),
         P("newlines", ([], "newline", "newlines", 0), (TokenType.NEWLINE, 0)),
-<<<<<<< HEAD
         P("word", (TokenType.COLON, 0), (TokenType.HASH, 0), (TokenType.INDENT, 0), (TokenType.LPAREN, 0), (TokenType.RPAREN, 0), (TokenType.WORD, 0), (TokenType.RAISES, 0), (TokenType.ARGUMENTS, 0), (TokenType.ARGUMENT_TYPE, 0), (TokenType.RETURNS, 0), (TokenType.RETURN_TYPE, 0), (TokenType.YIELDS, 0), (TokenType.YIELD_TYPE, 0), (TokenType.VARIABLES, 0), (TokenType.VARIABLE_TYPE, 0), (TokenType.NOQA, 0), (TokenType.OTHER, 0), (TokenType.RECEIVES, 0), (TokenType.WARNS, 0), (TokenType.SEE, 0), (TokenType.ALSO, 0), (TokenType.NOTES, 0), (TokenType.EXAMPLES, 0), (TokenType.REFERENCES, 0), (TokenType.HEADER, 0)),
-=======
-        P("word", (TokenType.COLON, 0), (TokenType.HASH, 0), (TokenType.INDENT, 0), (TokenType.LPAREN, 0), (TokenType.RPAREN, 0), (TokenType.WORD, 0), (TokenType.RAISES, 0), (TokenType.ARGUMENTS, 0), (TokenType.ARGUMENT_TYPE, 0), (TokenType.RETURNS, 0), (TokenType.RETURN_TYPE, 0), (TokenType.YIELDS, 0), (TokenType.YIELD_TYPE, 0), (TokenType.VARIABLES, 0), (TokenType.VARIABLE_TYPE, 0), (TokenType.NOQA, 0)),
-        P("raises", (TokenType.RAISES, 0)),
->>>>>>> 401a154f
         P("colon", (TokenType.COLON, 0)),
         P("hash", (TokenType.HASH, 0)),
         P("indent", (TokenType.INDENT, 0)),
         P("newline", (TokenType.NEWLINE, 0)),
+        P("raises", (TokenType.RAISES, 0)),
         P("noqa", (TokenType.NOQA, 0)),
         P("noqa-maybe", ([NoqaIdentifier], "hash", "noqa", 0), ([NoqaIdentifier], "noqa-head", "noqa-statement1", 0)),
         P("noqa-head", ([], "hash", "noqa", 0)),
@@ -57,7 +46,6 @@
         P("raises-section2", ([], "blanks", "raises-section3", 0)),
         P("raises-section3", ([], "item-body", "newlines", 0), ([], "line", "item-body0", 0), ([], "line", "item-body1", 0), ([], "line", "item-body2", 0), ([], "word", "line", 0), ([], "word", "noqa-maybe", 0), ([NoqaIdentifier], "hash", "noqa", 0), ([NoqaIdentifier], "noqa-head", "noqa-statement1", 0), (TokenType.INDENT, 0), (TokenType.COLON, 0), (TokenType.HASH, 0), (TokenType.LPAREN, 0), (TokenType.RPAREN, 0), (TokenType.WORD, 0), (TokenType.RAISES, 0), (TokenType.ARGUMENTS, 0), (TokenType.ARGUMENT_TYPE, 0), (TokenType.RETURNS, 0), (TokenType.RETURN_TYPE, 0), (TokenType.YIELDS, 0), (TokenType.YIELD_TYPE, 0), (TokenType.VARIABLES, 0), (TokenType.VARIABLE_TYPE, 0), (TokenType.NOQA, 0), (TokenType.OTHER, 0), (TokenType.RECEIVES, 0), (TokenType.WARNS, 0), (TokenType.SEE, 0), (TokenType.ALSO, 0), (TokenType.NOTES, 0), (TokenType.EXAMPLES, 0), (TokenType.REFERENCES, 0), (TokenType.HEADER, 0)),
         P("rhead0", ([], "raises", "rhead1", 0)),
-<<<<<<< HEAD
         P("rhead1", ([], "word", "colon", 0)),
         P("rhead-no-follow1", ([], "raises", "rhead-no-follow2", 0)),
         P("rhead-no-follow2", ([], "word", "colon", 0)),
@@ -67,18 +55,9 @@
         P("item-body3", ([], "indent", "item-body4", 0)),
         P("item-body4", ([], "newline", "item-body5", 0)),
         P("item-body5", ([], "newlines", "block-indented", 0), ([], "paragraph-indented", "block-indented0", 0), ([], "paragraph-indented", "block-indented1", 0), ([], "indented", "paragraph-indented0", 0), ([], "indented", "line", 0)),
-=======
-        P("rhead1", ([], "word", "rhead2", 0)),
-        P("rhead2", ([], "colon", "newlines", 0), (TokenType.COLON, 0)),
-        P("rhead3", ([], "raises", "rhead4", 0)),
-        P("rhead4", ([], "newline", "rhead5", 0)),
-        P("rhead5", ([], "block-indented", "newlines", 0), ([], "paragraph-indented", "block-indented0", 0), ([], "indented", "paragraph-indented0", 0), ([], "indented", "line", 0)),
-        P("rbody0", ([], "newline", "rbody1", 0)),
-        P("rbody1", ([], "block-indented", "newlines", 0), ([], "paragraph-indented", "block-indented0", 0), ([], "indented", "paragraph-indented0", 0), ([], "indented", "line", 0)),
->>>>>>> 401a154f
         P("block-indented0", ([], "split", "block-indented", 0)),
         P("block-indented1", ([], "split-indented", "block-indented", 0)),
-        P("split-indented0", ([], "indents", "newlines", 0), ([], "newline", "newlines", 0), (TokenType.NEWLINE, 0), ([], "indent", "indents", 0), (TokenType.INDENT, 0)),
+        P("split-indented0", ([], "indents", "newlines", 0), ([], "indent", "indents", 0), (TokenType.INDENT, 0), ([], "newline", "newlines", 0), (TokenType.NEWLINE, 0)),
         P("paragraph-indented0", ([], "line", "paragraph-indented1", 0)),
         P("paragraph-indented1", ([], "newline", "paragraph-indented", 0)),
         P("split0", ([], "newline", "newlines", 0), (TokenType.NEWLINE, 0)),
