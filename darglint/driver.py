--- conflicted
+++ resolved
@@ -215,11 +215,7 @@
 
 
 def print_version():
-<<<<<<< HEAD
-    print('1.5.5')
-=======
     print('1.5.6')
->>>>>>> 3edb7ed8
 
 
 def main():
